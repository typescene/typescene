<<<<<<< HEAD
export * from "../../dist";
=======
export * from "../dist";
>>>>>>> 675ff302
export * from "./dist/JSX";
import { JSX } from "./dist/JSX";
export default JSX;<|MERGE_RESOLUTION|>--- conflicted
+++ resolved
@@ -1,8 +1,4 @@
-<<<<<<< HEAD
-export * from "../../dist";
-=======
 export * from "../dist";
->>>>>>> 675ff302
 export * from "./dist/JSX";
 import { JSX } from "./dist/JSX";
 export default JSX;